package agent

import (
	"context"
	"crypto/sha512"
	"crypto/tls"
	"encoding/json"
	"fmt"
	"io"
	"io/ioutil"
	"log"
	"net"
	"net/http"
	"os"
	"path/filepath"
	"strconv"
	"strings"
	"sync"
	"time"

	"github.com/armon/go-metrics"
	"github.com/hashicorp/consul/acl"
	"github.com/hashicorp/consul/agent/ae"
	"github.com/hashicorp/consul/agent/checks"
	"github.com/hashicorp/consul/agent/config"
	"github.com/hashicorp/consul/agent/consul"
	"github.com/hashicorp/consul/agent/local"
	"github.com/hashicorp/consul/agent/structs"
	"github.com/hashicorp/consul/agent/systemd"
	"github.com/hashicorp/consul/agent/token"
	"github.com/hashicorp/consul/api"
	"github.com/hashicorp/consul/ipaddr"
	"github.com/hashicorp/consul/lib"
	"github.com/hashicorp/consul/logger"
	"github.com/hashicorp/consul/types"
	"github.com/hashicorp/consul/watch"
	"github.com/hashicorp/go-uuid"
	"github.com/hashicorp/memberlist"
	"github.com/hashicorp/raft"
	"github.com/hashicorp/serf/serf"
	"github.com/shirou/gopsutil/host"
	"golang.org/x/net/http2"
)

const (
	// Path to save agent service definitions
	servicesDir = "services"

	// Path to save local agent checks
	checksDir     = "checks"
	checkStateDir = "checks/state"

	// Default reasons for node/service maintenance mode
	defaultNodeMaintReason = "Maintenance mode is enabled for this node, " +
		"but no reason was provided. This is a default message."
	defaultServiceMaintReason = "Maintenance mode is enabled for this " +
		"service, but no reason was provided. This is a default message."
)

// delegate defines the interface shared by both
// consul.Client and consul.Server.
type delegate interface {
	Encrypted() bool
	GetLANCoordinate() (lib.CoordinateSet, error)
	Leave() error
	LANMembers() []serf.Member
	LANMembersAllSegments() ([]serf.Member, error)
	LANSegmentMembers(segment string) ([]serf.Member, error)
	LocalMember() serf.Member
	JoinLAN(addrs []string) (n int, err error)
	RemoveFailedNode(node string) error
	RPC(method string, args interface{}, reply interface{}) error
	SnapshotRPC(args *structs.SnapshotRequest, in io.Reader, out io.Writer, replyFn structs.SnapshotReplyFn) error
	Shutdown() error
	Stats() map[string]map[string]string
<<<<<<< HEAD
	ReloadConfig(config *consul.Config) error
=======
	enterpriseDelegate
>>>>>>> 6e9cbeec
}

// notifier is called after a successful JoinLAN.
type notifier interface {
	Notify(string) error
}

// The agent is the long running process that is run on every machine.
// It exposes an RPC interface that is used by the CLI to control the
// agent. The agent runs the query interfaces like HTTP, DNS, and RPC.
// However, it can run in either a client, or server mode. In server
// mode, it runs a full Consul server. In client-only mode, it only forwards
// requests to other Consul servers.
type Agent struct {
	// config is the agent configuration.
	config *config.RuntimeConfig

	// Used for writing our logs
	logger *log.Logger

	// Output sink for logs
	LogOutput io.Writer

	// Used for streaming logs to
	LogWriter *logger.LogWriter

	// In-memory sink used for collecting metrics
	MemSink *metrics.InmemSink

	// delegate is either a *consul.Server or *consul.Client
	// depending on the configuration
	delegate delegate

	// acls is an object that helps manage local ACL enforcement.
	acls *aclManager

	// state stores a local representation of the node,
	// services and checks. Used for anti-entropy.
	State *local.State

	// sync manages the synchronization of the local
	// and the remote state.
	sync *ae.StateSyncer

	// checkReapAfter maps the check ID to a timeout after which we should
	// reap its associated service
	checkReapAfter map[types.CheckID]time.Duration

	// checkMonitors maps the check ID to an associated monitor
	checkMonitors map[types.CheckID]*checks.CheckMonitor

	// checkHTTPs maps the check ID to an associated HTTP check
	checkHTTPs map[types.CheckID]*checks.CheckHTTP

	// checkTCPs maps the check ID to an associated TCP check
	checkTCPs map[types.CheckID]*checks.CheckTCP

	// checkGRPCs maps the check ID to an associated GRPC check
	checkGRPCs map[types.CheckID]*checks.CheckGRPC

	// checkTTLs maps the check ID to an associated check TTL
	checkTTLs map[types.CheckID]*checks.CheckTTL

	// checkDockers maps the check ID to an associated Docker Exec based check
	checkDockers map[types.CheckID]*checks.CheckDocker

	// checkLock protects updates to the check* maps
	checkLock sync.Mutex

	// dockerClient is the client for performing docker health checks.
	dockerClient *checks.DockerClient

	// eventCh is used to receive user events
	eventCh chan serf.UserEvent

	// eventBuf stores the most recent events in a ring buffer
	// using eventIndex as the next index to insert into. This
	// is guarded by eventLock. When an insert happens, the
	// eventNotify group is notified.
	eventBuf    []*UserEvent
	eventIndex  int
	eventLock   sync.RWMutex
	eventNotify NotifyGroup

	reloadCh chan chan error

	shutdown     bool
	shutdownCh   chan struct{}
	shutdownLock sync.Mutex

	// joinLANNotifier is called after a successful JoinLAN.
	joinLANNotifier notifier

	// retryJoinCh transports errors from the retry join
	// attempts.
	retryJoinCh chan error

	// endpoints maps unique RPC endpoint names to common ones
	// to allow overriding of RPC handlers since the golang
	// net/rpc server does not allow this.
	endpoints     map[string]string
	endpointsLock sync.RWMutex

	// dnsServer provides the DNS API
	dnsServers []*DNSServer

	// httpServers provides the HTTP API on various endpoints
	httpServers []*HTTPServer

	// wgServers is the wait group for all HTTP and DNS servers
	wgServers sync.WaitGroup

	// watchPlans tracks all the currently-running watch plans for the
	// agent.
	watchPlans []*watch.Plan

	// tokens holds ACL tokens initially from the configuration, but can
	// be updated at runtime, so should always be used instead of going to
	// the configuration directly.
	tokens *token.Store
}

func New(c *config.RuntimeConfig) (*Agent, error) {
	if c.Datacenter == "" {
		return nil, fmt.Errorf("Must configure a Datacenter")
	}
	if c.DataDir == "" && !c.DevMode {
		return nil, fmt.Errorf("Must configure a DataDir")
	}
	acls, err := newACLManager(c)
	if err != nil {
		return nil, err
	}

	a := &Agent{
		config:          c,
		acls:            acls,
		checkReapAfter:  make(map[types.CheckID]time.Duration),
		checkMonitors:   make(map[types.CheckID]*checks.CheckMonitor),
		checkTTLs:       make(map[types.CheckID]*checks.CheckTTL),
		checkHTTPs:      make(map[types.CheckID]*checks.CheckHTTP),
		checkTCPs:       make(map[types.CheckID]*checks.CheckTCP),
		checkGRPCs:      make(map[types.CheckID]*checks.CheckGRPC),
		checkDockers:    make(map[types.CheckID]*checks.CheckDocker),
		eventCh:         make(chan serf.UserEvent, 1024),
		eventBuf:        make([]*UserEvent, 256),
		joinLANNotifier: &systemd.Notifier{},
		reloadCh:        make(chan chan error),
		retryJoinCh:     make(chan error),
		shutdownCh:      make(chan struct{}),
		endpoints:       make(map[string]string),
		tokens:          new(token.Store),
	}

	// Set up the initial state of the token store based on the config.
	a.tokens.UpdateUserToken(a.config.ACLToken)
	a.tokens.UpdateAgentToken(a.config.ACLAgentToken)
	a.tokens.UpdateAgentMasterToken(a.config.ACLAgentMasterToken)
	a.tokens.UpdateACLReplicationToken(a.config.ACLReplicationToken)

	return a, nil
}

func LocalConfig(cfg *config.RuntimeConfig) local.Config {
	lc := local.Config{
		AdvertiseAddr:       cfg.AdvertiseAddrLAN.String(),
		CheckUpdateInterval: cfg.CheckUpdateInterval,
		Datacenter:          cfg.Datacenter,
		DiscardCheckOutput:  cfg.DiscardCheckOutput,
		NodeID:              cfg.NodeID,
		NodeName:            cfg.NodeName,
		TaggedAddresses:     map[string]string{},
	}
	for k, v := range cfg.TaggedAddresses {
		lc.TaggedAddresses[k] = v
	}
	return lc
}

func (a *Agent) Start() error {
	c := a.config

	logOutput := a.LogOutput
	if a.logger == nil {
		if logOutput == nil {
			logOutput = os.Stderr
		}
		a.logger = log.New(logOutput, "", log.LstdFlags)
	}

	// Retrieve or generate the node ID before setting up the rest of the
	// agent, which depends on it.
	if err := a.setupNodeID(c); err != nil {
		return fmt.Errorf("Failed to setup node ID: %v", err)
	}

	// Warn if the node name is incompatible with DNS
	if InvalidDnsRe.MatchString(a.config.NodeName) {
		a.logger.Printf("[WARN] agent: Node name %q will not be discoverable "+
			"via DNS due to invalid characters. Valid characters include "+
			"all alpha-numerics and dashes.", a.config.NodeName)
	} else if len(a.config.NodeName) > MaxDNSLabelLength {
		a.logger.Printf("[WARN] agent: Node name %q will not be discoverable "+
			"via DNS due to it being too long. Valid lengths are between "+
			"1 and 63 bytes.", a.config.NodeName)
	}

	// create the local state
	a.State = local.NewState(LocalConfig(c), a.logger, a.tokens)

	// create the state synchronization manager which performs
	// regular and on-demand state synchronizations (anti-entropy).
	a.sync = ae.NewStateSyncer(a.State, c.AEInterval, a.shutdownCh, a.logger)

	// create the config for the rpc server/client
	consulCfg, err := a.consulConfig()
	if err != nil {
		return err
	}

	// ServerUp is used to inform that a new consul server is now
	// up. This can be used to speed up the sync process if we are blocking
	// waiting to discover a consul server
	consulCfg.ServerUp = a.sync.SyncFull.Trigger

	// Setup either the client or the server.
	if c.ServerMode {
		server, err := consul.NewServerLogger(consulCfg, a.logger, a.tokens)
		if err != nil {
			return fmt.Errorf("Failed to start Consul server: %v", err)
		}
		a.delegate = server
	} else {
		client, err := consul.NewClientLogger(consulCfg, a.logger)
		if err != nil {
			return fmt.Errorf("Failed to start Consul client: %v", err)
		}
		a.delegate = client
	}

	// the staggering of the state syncing depends on the cluster size.
	a.sync.ClusterSize = func() int { return len(a.delegate.LANMembers()) }

	// link the state with the consul server/client and the state syncer
	// via callbacks. After several attempts this was easier than using
	// channels since the event notification needs to be non-blocking
	// and that should be hidden in the state syncer implementation.
	a.State.Delegate = a.delegate
	a.State.TriggerSyncChanges = a.sync.SyncChanges.Trigger

	// Load checks/services/metadata.
	if err := a.loadServices(c); err != nil {
		return err
	}
	if err := a.loadChecks(c); err != nil {
		return err
	}
	if err := a.loadMetadata(c); err != nil {
		return err
	}

	// Start watching for critical services to deregister, based on their
	// checks.
	go a.reapServices()

	// Start handling events.
	go a.handleEvents()

	// Start sending network coordinate to the server.
	if !c.DisableCoordinates {
		go a.sendCoordinate()
	}

	// Write out the PID file if necessary.
	if err := a.storePid(); err != nil {
		return err
	}

	// start DNS servers
	if err := a.listenAndServeDNS(); err != nil {
		return err
	}

	// Create listeners and unstarted servers; see comment on listenHTTP why
	// we are doing this.
	servers, err := a.listenHTTP()
	if err != nil {
		return err
	}

	// Start HTTP and HTTPS servers.
	for _, srv := range servers {
		if err := a.serveHTTP(srv); err != nil {
			return err
		}
		a.httpServers = append(a.httpServers, srv)
	}

	// register watches
	if err := a.reloadWatches(a.config); err != nil {
		return err
	}

	// start retry join
	go a.retryJoinLAN()
	go a.retryJoinWAN()

	return nil
}

func (a *Agent) listenAndServeDNS() error {
	notif := make(chan net.Addr, len(a.config.DNSAddrs))
	for _, addr := range a.config.DNSAddrs {
		// create server
		s, err := NewDNSServer(a)
		if err != nil {
			return err
		}
		a.dnsServers = append(a.dnsServers, s)

		// start server
		a.wgServers.Add(1)
		go func(addr net.Addr) {
			defer a.wgServers.Done()
			err := s.ListenAndServe(addr.Network(), addr.String(), func() { notif <- addr })
			if err != nil && !strings.Contains(err.Error(), "accept") {
				a.logger.Printf("[ERR] agent: Error starting DNS server %s (%s): %v", addr.String(), addr.Network(), err)
			}
		}(addr)
	}

	// wait for servers to be up
	timeout := time.After(time.Second)
	for range a.config.DNSAddrs {
		select {
		case addr := <-notif:
			a.logger.Printf("[INFO] agent: Started DNS server %s (%s)", addr.String(), addr.Network())
			continue
		case <-timeout:
			return fmt.Errorf("agent: timeout starting DNS servers")
		}
	}
	return nil
}

// listenHTTP binds listeners to the provided addresses and also returns
// pre-configured HTTP servers which are not yet started. The motivation is
// that in the current startup/shutdown setup we de-couple the listener
// creation from the server startup assuming that if any of the listeners
// cannot be bound we fail immediately and later failures do not occur.
// Therefore, starting a server with a running listener is assumed to not
// produce an error.
//
// The second motivation is that an HTTPS server needs to use the same TLSConfig
// on both the listener and the HTTP server. When listeners and servers are
// created at different times this becomes difficult to handle without keeping
// the TLS configuration somewhere or recreating it.
//
// This approach should ultimately be refactored to the point where we just
// start the server and any error should trigger a proper shutdown of the agent.
func (a *Agent) listenHTTP() ([]*HTTPServer, error) {
	var ln []net.Listener
	var servers []*HTTPServer
	start := func(proto string, addrs []net.Addr) error {
		for _, addr := range addrs {
			var l net.Listener
			var tlscfg *tls.Config
			var err error

			switch x := addr.(type) {
			case *net.UnixAddr:
				l, err = a.listenSocket(x.Name)
				if err != nil {
					return err
				}

			case *net.TCPAddr:
				l, err = net.Listen("tcp", x.String())
				if err != nil {
					return err
				}
				l = &tcpKeepAliveListener{l.(*net.TCPListener)}

				if proto == "https" {
					tlscfg, err = a.config.IncomingHTTPSConfig()
					if err != nil {
						return err
					}
					l = tls.NewListener(l, tlscfg)
				}

			default:
				return fmt.Errorf("unsupported address type %T", addr)
			}
			ln = append(ln, l)

			srv := &HTTPServer{
				Server: &http.Server{
					Addr:      l.Addr().String(),
					TLSConfig: tlscfg,
				},
				ln:        l,
				agent:     a,
				blacklist: NewBlacklist(a.config.HTTPBlockEndpoints),
				proto:     proto,
			}
			srv.Server.Handler = srv.handler(a.config.EnableDebug)

			// This will enable upgrading connections to HTTP/2 as
			// part of TLS negotiation.
			if proto == "https" {
				err = http2.ConfigureServer(srv.Server, nil)
				if err != nil {
					return err
				}
			}

			servers = append(servers, srv)
		}
		return nil
	}

	if err := start("http", a.config.HTTPAddrs); err != nil {
		for _, l := range ln {
			l.Close()
		}
		return nil, err
	}
	if err := start("https", a.config.HTTPSAddrs); err != nil {
		for _, l := range ln {
			l.Close()
		}
		return nil, err
	}
	return servers, nil
}

// tcpKeepAliveListener sets TCP keep-alive timeouts on accepted
// connections. It's used so dead TCP connections eventually go away.
type tcpKeepAliveListener struct {
	*net.TCPListener
}

func (ln tcpKeepAliveListener) Accept() (c net.Conn, err error) {
	tc, err := ln.AcceptTCP()
	if err != nil {
		return
	}
	tc.SetKeepAlive(true)
	tc.SetKeepAlivePeriod(30 * time.Second)
	return tc, nil
}

func (a *Agent) listenSocket(path string) (net.Listener, error) {
	if _, err := os.Stat(path); !os.IsNotExist(err) {
		a.logger.Printf("[WARN] agent: Replacing socket %q", path)
	}
	if err := os.Remove(path); err != nil && !os.IsNotExist(err) {
		return nil, fmt.Errorf("error removing socket file: %s", err)
	}
	l, err := net.Listen("unix", path)
	if err != nil {
		return nil, err
	}
	user, group, mode := a.config.UnixSocketUser, a.config.UnixSocketGroup, a.config.UnixSocketMode
	if err := setFilePermissions(path, user, group, mode); err != nil {
		return nil, fmt.Errorf("Failed setting up socket: %s", err)
	}
	return l, nil
}

func (a *Agent) serveHTTP(srv *HTTPServer) error {
	// https://github.com/golang/go/issues/20239
	//
	// In go.8.1 there is a race between Serve and Shutdown. If
	// Shutdown is called before the Serve go routine was scheduled then
	// the Serve go routine never returns. This deadlocks the agent
	// shutdown for some tests since it will wait forever.
	notif := make(chan net.Addr)
	a.wgServers.Add(1)
	go func() {
		defer a.wgServers.Done()
		notif <- srv.ln.Addr()
		err := srv.Serve(srv.ln)
		if err != nil && err != http.ErrServerClosed {
			a.logger.Print(err)
		}
	}()

	select {
	case addr := <-notif:
		if srv.proto == "https" {
			a.logger.Printf("[INFO] agent: Started HTTPS server on %s (%s)", addr.String(), addr.Network())
		} else {
			a.logger.Printf("[INFO] agent: Started HTTP server on %s (%s)", addr.String(), addr.Network())
		}
		return nil
	case <-time.After(time.Second):
		return fmt.Errorf("agent: timeout starting HTTP servers")
	}
}

// reloadWatches stops any existing watch plans and attempts to load the given
// set of watches.
func (a *Agent) reloadWatches(cfg *config.RuntimeConfig) error {
	// Stop the current watches.
	for _, wp := range a.watchPlans {
		wp.Stop()
	}
	a.watchPlans = nil

	// Return if there are no watches now.
	if len(cfg.Watches) == 0 {
		return nil
	}

	// Watches use the API to talk to this agent, so that must be enabled.
	if len(cfg.HTTPAddrs) == 0 && len(cfg.HTTPSAddrs) == 0 {
		return fmt.Errorf("watch plans require an HTTP or HTTPS endpoint")
	}

	// Compile the watches
	var watchPlans []*watch.Plan
	for _, params := range cfg.Watches {
		if handlerType, ok := params["handler_type"]; !ok {
			params["handler_type"] = "script"
		} else if handlerType != "http" && handlerType != "script" {
			return fmt.Errorf("Handler type '%s' not recognized", params["handler_type"])
		}

		// Parse the watches, excluding 'handler' and 'args'
		wp, err := watch.ParseExempt(params, []string{"handler", "args"})
		if err != nil {
			return fmt.Errorf("Failed to parse watch (%#v): %v", params, err)
		}

		// Get the handler and subprocess arguments
		handler, hasHandler := wp.Exempt["handler"]
		args, hasArgs := wp.Exempt["args"]
		if hasHandler {
			a.logger.Printf("[WARN] agent: The 'handler' field in watches has been deprecated " +
				"and replaced with the 'args' field. See https://www.consul.io/docs/agent/watches.html")
		}
		if _, ok := handler.(string); hasHandler && !ok {
			return fmt.Errorf("Watch handler must be a string")
		}
		if raw, ok := args.([]interface{}); hasArgs && ok {
			var parsed []string
			for _, arg := range raw {
				v, ok := arg.(string)
				if !ok {
					return fmt.Errorf("Watch args must be a list of strings")
				}

				parsed = append(parsed, v)
			}
			wp.Exempt["args"] = parsed
		} else if hasArgs && !ok {
			return fmt.Errorf("Watch args must be a list of strings")
		}
		if hasHandler && hasArgs || hasHandler && wp.HandlerType == "http" || hasArgs && wp.HandlerType == "http" {
			return fmt.Errorf("Only one watch handler allowed")
		}
		if !hasHandler && !hasArgs && wp.HandlerType != "http" {
			return fmt.Errorf("Must define a watch handler")
		}

		// Store the watch plan
		watchPlans = append(watchPlans, wp)
	}

	// Determine the primary http(s) endpoint.
	var netaddr net.Addr
	https := false
	if len(cfg.HTTPAddrs) > 0 {
		netaddr = cfg.HTTPAddrs[0]
	} else {
		netaddr = cfg.HTTPSAddrs[0]
		https = true
	}
	addr := netaddr.String()
	if netaddr.Network() == "unix" {
		addr = "unix://" + addr
		https = false
	} else if https {
		addr = "https://" + addr
	}

	// Fire off a goroutine for each new watch plan.
	for _, wp := range watchPlans {
		a.watchPlans = append(a.watchPlans, wp)
		go func(wp *watch.Plan) {
			if h, ok := wp.Exempt["handler"]; ok {
				wp.Handler = makeWatchHandler(a.LogOutput, h)
			} else if h, ok := wp.Exempt["args"]; ok {
				wp.Handler = makeWatchHandler(a.LogOutput, h)
			} else {
				httpConfig := wp.Exempt["http_handler_config"].(*watch.HttpHandlerConfig)
				wp.Handler = makeHTTPWatchHandler(a.LogOutput, httpConfig)
			}
			wp.LogOutput = a.LogOutput

			config := api.DefaultConfig()
			if https {
				if a.config.CAPath != "" {
					config.TLSConfig.CAPath = a.config.CAPath
				}
				if a.config.CAFile != "" {
					config.TLSConfig.CAFile = a.config.CAFile
				}
				config.TLSConfig.Address = addr
			}

			if err := wp.RunWithConfig(addr, config); err != nil {
				a.logger.Printf("[ERR] agent: Failed to run watch: %v", err)
			}
		}(wp)
	}
	return nil
}

// consulConfig is used to return a consul configuration
func (a *Agent) consulConfig() (*consul.Config, error) {
	// Start with the provided config or default config
	base := consul.DefaultConfig()

	// This is set when the agent starts up
	base.NodeID = a.config.NodeID

	// Apply dev mode
	base.DevMode = a.config.DevMode

	// Override with our config
	// todo(fs): these are now always set in the runtime config so we can simplify this
	// todo(fs): or is there a reason to keep it like that?
	base.Datacenter = a.config.Datacenter
	base.DataDir = a.config.DataDir
	base.NodeName = a.config.NodeName

	base.CoordinateUpdateBatchSize = a.config.ConsulCoordinateUpdateBatchSize
	base.CoordinateUpdateMaxBatches = a.config.ConsulCoordinateUpdateMaxBatches
	base.CoordinateUpdatePeriod = a.config.ConsulCoordinateUpdatePeriod

	base.RaftConfig.HeartbeatTimeout = a.config.ConsulRaftHeartbeatTimeout
	base.RaftConfig.LeaderLeaseTimeout = a.config.ConsulRaftLeaderLeaseTimeout
	base.RaftConfig.ElectionTimeout = a.config.ConsulRaftElectionTimeout

	base.SerfLANConfig.MemberlistConfig.BindAddr = a.config.SerfBindAddrLAN.IP.String()
	base.SerfLANConfig.MemberlistConfig.BindPort = a.config.SerfBindAddrLAN.Port
	base.SerfLANConfig.MemberlistConfig.AdvertiseAddr = a.config.SerfAdvertiseAddrLAN.IP.String()
	base.SerfLANConfig.MemberlistConfig.AdvertisePort = a.config.SerfAdvertiseAddrLAN.Port
	base.SerfLANConfig.MemberlistConfig.GossipVerifyIncoming = a.config.EncryptVerifyIncoming
	base.SerfLANConfig.MemberlistConfig.GossipVerifyOutgoing = a.config.EncryptVerifyOutgoing
	base.SerfLANConfig.MemberlistConfig.GossipInterval = a.config.ConsulSerfLANGossipInterval
	base.SerfLANConfig.MemberlistConfig.ProbeInterval = a.config.ConsulSerfLANProbeInterval
	base.SerfLANConfig.MemberlistConfig.ProbeTimeout = a.config.ConsulSerfLANProbeTimeout
	base.SerfLANConfig.MemberlistConfig.SuspicionMult = a.config.ConsulSerfLANSuspicionMult

	if a.config.SerfBindAddrWAN != nil {
		base.SerfWANConfig.MemberlistConfig.BindAddr = a.config.SerfBindAddrWAN.IP.String()
		base.SerfWANConfig.MemberlistConfig.BindPort = a.config.SerfBindAddrWAN.Port
		base.SerfWANConfig.MemberlistConfig.AdvertiseAddr = a.config.SerfAdvertiseAddrWAN.IP.String()
		base.SerfWANConfig.MemberlistConfig.AdvertisePort = a.config.SerfAdvertiseAddrWAN.Port
		base.SerfWANConfig.MemberlistConfig.GossipVerifyIncoming = a.config.EncryptVerifyIncoming
		base.SerfWANConfig.MemberlistConfig.GossipVerifyOutgoing = a.config.EncryptVerifyOutgoing
		base.SerfWANConfig.MemberlistConfig.GossipInterval = a.config.ConsulSerfWANGossipInterval
		base.SerfWANConfig.MemberlistConfig.ProbeInterval = a.config.ConsulSerfWANProbeInterval
		base.SerfWANConfig.MemberlistConfig.ProbeTimeout = a.config.ConsulSerfWANProbeTimeout
		base.SerfWANConfig.MemberlistConfig.SuspicionMult = a.config.ConsulSerfWANSuspicionMult
	} else {
		// Disable serf WAN federation
		base.SerfWANConfig = nil
	}

	base.RPCAddr = a.config.RPCBindAddr
	base.RPCAdvertise = a.config.RPCAdvertiseAddr

	if a.config.ReconnectTimeoutLAN != 0 {
		base.SerfLANConfig.ReconnectTimeout = a.config.ReconnectTimeoutLAN
	}
	if a.config.ReconnectTimeoutWAN != 0 {
		base.SerfWANConfig.ReconnectTimeout = a.config.ReconnectTimeoutWAN
	}

	base.Segment = a.config.SegmentName
	if len(a.config.Segments) > 0 {
		segments, err := a.segmentConfig()
		if err != nil {
			return nil, err
		}
		base.Segments = segments
	}
	if a.config.Bootstrap {
		base.Bootstrap = true
	}
	if a.config.RejoinAfterLeave {
		base.RejoinAfterLeave = true
	}
	if a.config.BootstrapExpect != 0 {
		base.BootstrapExpect = a.config.BootstrapExpect
	}
	if a.config.RPCProtocol > 0 {
		base.ProtocolVersion = uint8(a.config.RPCProtocol)
	}
	if a.config.RaftProtocol != 0 {
		base.RaftConfig.ProtocolVersion = raft.ProtocolVersion(a.config.RaftProtocol)
	}
	if a.config.RaftSnapshotThreshold != 0 {
		base.RaftConfig.SnapshotThreshold = uint64(a.config.RaftSnapshotThreshold)
	}
	if a.config.RaftSnapshotInterval != 0 {
		base.RaftConfig.SnapshotInterval = a.config.RaftSnapshotInterval
	}
	if a.config.ACLMasterToken != "" {
		base.ACLMasterToken = a.config.ACLMasterToken
	}
	if a.config.ACLDatacenter != "" {
		base.ACLDatacenter = a.config.ACLDatacenter
	}
	if a.config.ACLTTL != 0 {
		base.ACLTTL = a.config.ACLTTL
	}
	if a.config.ACLDefaultPolicy != "" {
		base.ACLDefaultPolicy = a.config.ACLDefaultPolicy
	}
	if a.config.ACLDownPolicy != "" {
		base.ACLDownPolicy = a.config.ACLDownPolicy
	}
	base.EnableACLReplication = a.config.EnableACLReplication
	if a.config.ACLEnforceVersion8 {
		base.ACLEnforceVersion8 = a.config.ACLEnforceVersion8
	}
	if a.config.ACLEnableKeyListPolicy {
		base.ACLEnableKeyListPolicy = a.config.ACLEnableKeyListPolicy
	}
	if a.config.SessionTTLMin != 0 {
		base.SessionTTLMin = a.config.SessionTTLMin
	}
	if a.config.NonVotingServer {
		base.NonVoter = a.config.NonVotingServer
	}

	// These are fully specified in the agent defaults, so we can simply
	// copy them over.
	base.AutopilotConfig.CleanupDeadServers = a.config.AutopilotCleanupDeadServers
	base.AutopilotConfig.LastContactThreshold = a.config.AutopilotLastContactThreshold
	base.AutopilotConfig.MaxTrailingLogs = uint64(a.config.AutopilotMaxTrailingLogs)
	base.AutopilotConfig.ServerStabilizationTime = a.config.AutopilotServerStabilizationTime
	base.AutopilotConfig.RedundancyZoneTag = a.config.AutopilotRedundancyZoneTag
	base.AutopilotConfig.DisableUpgradeMigration = a.config.AutopilotDisableUpgradeMigration
	base.AutopilotConfig.UpgradeVersionTag = a.config.AutopilotUpgradeVersionTag

	// make sure the advertise address is always set
	if base.RPCAdvertise == nil {
		base.RPCAdvertise = base.RPCAddr
	}

	// Rate limiting for RPC calls.
	if a.config.RPCRateLimit > 0 {
		base.RPCRate = a.config.RPCRateLimit
	}
	if a.config.RPCMaxBurst > 0 {
		base.RPCMaxBurst = a.config.RPCMaxBurst
	}

	// RPC-related performance configs.
	if a.config.RPCHoldTimeout > 0 {
		base.RPCHoldTimeout = a.config.RPCHoldTimeout
	}
	if a.config.LeaveDrainTime > 0 {
		base.LeaveDrainTime = a.config.LeaveDrainTime
	}

	// set the src address for outgoing rpc connections
	// Use port 0 so that outgoing connections use a random port.
	if !ipaddr.IsAny(base.RPCAddr.IP) {
		base.RPCSrcAddr = &net.TCPAddr{IP: base.RPCAddr.IP}
	}

	// Format the build string
	revision := a.config.Revision
	if len(revision) > 8 {
		revision = revision[:8]
	}
	base.Build = fmt.Sprintf("%s%s:%s", a.config.Version, a.config.VersionPrerelease, revision)

	// Copy the TLS configuration
	base.VerifyIncoming = a.config.VerifyIncoming || a.config.VerifyIncomingRPC
	if a.config.CAPath != "" || a.config.CAFile != "" {
		base.UseTLS = true
	}
	base.VerifyOutgoing = a.config.VerifyOutgoing
	base.VerifyServerHostname = a.config.VerifyServerHostname
	base.CAFile = a.config.CAFile
	base.CAPath = a.config.CAPath
	base.CertFile = a.config.CertFile
	base.KeyFile = a.config.KeyFile
	base.ServerName = a.config.ServerName
	base.Domain = a.config.DNSDomain
	base.TLSMinVersion = a.config.TLSMinVersion
	base.TLSCipherSuites = a.config.TLSCipherSuites
	base.TLSPreferServerCipherSuites = a.config.TLSPreferServerCipherSuites

	// Setup the user event callback
	base.UserEventHandler = func(e serf.UserEvent) {
		select {
		case a.eventCh <- e:
		case <-a.shutdownCh:
		}
	}

	// Setup the loggers
	base.LogOutput = a.LogOutput

	// This will set up the LAN keyring, as well as the WAN and any segments
	// for servers.
	if err := a.setupKeyrings(base); err != nil {
		return nil, fmt.Errorf("Failed to configure keyring: %v", err)
	}

	return base, nil
}

// Setup the serf and memberlist config for any defined network segments.
func (a *Agent) segmentConfig() ([]consul.NetworkSegment, error) {
	var segments []consul.NetworkSegment
	config := a.config

	for _, s := range config.Segments {
		serfConf := consul.DefaultConfig().SerfLANConfig

		serfConf.MemberlistConfig.BindAddr = s.Bind.IP.String()
		serfConf.MemberlistConfig.BindPort = s.Bind.Port
		serfConf.MemberlistConfig.AdvertiseAddr = s.Advertise.IP.String()
		serfConf.MemberlistConfig.AdvertisePort = s.Advertise.Port

		if config.ReconnectTimeoutLAN != 0 {
			serfConf.ReconnectTimeout = config.ReconnectTimeoutLAN
		}
		if config.EncryptVerifyIncoming {
			serfConf.MemberlistConfig.GossipVerifyIncoming = config.EncryptVerifyIncoming
		}
		if config.EncryptVerifyOutgoing {
			serfConf.MemberlistConfig.GossipVerifyOutgoing = config.EncryptVerifyOutgoing
		}

		var rpcAddr *net.TCPAddr
		if s.RPCListener {
			rpcAddr = &net.TCPAddr{
				IP:   s.Bind.IP,
				Port: a.config.ServerPort,
			}
		}

		segments = append(segments, consul.NetworkSegment{
			Name:       s.Name,
			Bind:       serfConf.MemberlistConfig.BindAddr,
			Advertise:  serfConf.MemberlistConfig.AdvertiseAddr,
			Port:       s.Bind.Port,
			RPCAddr:    rpcAddr,
			SerfConfig: serfConf,
		})
	}

	return segments, nil
}

// makeRandomID will generate a random UUID for a node.
func (a *Agent) makeRandomID() (string, error) {
	id, err := uuid.GenerateUUID()
	if err != nil {
		return "", err
	}

	a.logger.Printf("[DEBUG] agent: Using random ID %q as node ID", id)
	return id, nil
}

// makeNodeID will try to find a host-specific ID, or else will generate a
// random ID. The returned ID will always be formatted as a GUID. We don't tell
// the caller whether this ID is random or stable since the consequences are
// high for us if this changes, so we will persist it either way. This will let
// gopsutil change implementations without affecting in-place upgrades of nodes.
func (a *Agent) makeNodeID() (string, error) {
	// If they've disabled host-based IDs then just make a random one.
	if a.config.DisableHostNodeID {
		return a.makeRandomID()
	}

	// Try to get a stable ID associated with the host itself.
	info, err := host.Info()
	if err != nil {
		a.logger.Printf("[DEBUG] agent: Couldn't get a unique ID from the host: %v", err)
		return a.makeRandomID()
	}

	// Make sure the host ID parses as a UUID, since we don't have complete
	// control over this process.
	id := strings.ToLower(info.HostID)
	if _, err := uuid.ParseUUID(id); err != nil {
		a.logger.Printf("[DEBUG] agent: Unique ID %q from host isn't formatted as a UUID: %v",
			id, err)
		return a.makeRandomID()
	}

	// Hash the input to make it well distributed. The reported Host UUID may be
	// similar across nodes if they are on a cloud provider or on motherboards
	// created from the same batch.
	buf := sha512.Sum512([]byte(id))
	id = fmt.Sprintf("%08x-%04x-%04x-%04x-%12x",
		buf[0:4],
		buf[4:6],
		buf[6:8],
		buf[8:10],
		buf[10:16])

	a.logger.Printf("[DEBUG] agent: Using unique ID %q from host as node ID", id)
	return id, nil
}

// setupNodeID will pull the persisted node ID, if any, or create a random one
// and persist it.
func (a *Agent) setupNodeID(config *config.RuntimeConfig) error {
	// If they've configured a node ID manually then just use that, as
	// long as it's valid.
	if config.NodeID != "" {
		config.NodeID = types.NodeID(strings.ToLower(string(config.NodeID)))
		if _, err := uuid.ParseUUID(string(config.NodeID)); err != nil {
			return err
		}

		return nil
	}

	// For dev mode we have no filesystem access so just make one.
	if a.config.DevMode {
		id, err := a.makeNodeID()
		if err != nil {
			return err
		}

		config.NodeID = types.NodeID(id)
		return nil
	}

	// Load saved state, if any. Since a user could edit this, we also
	// validate it.
	fileID := filepath.Join(config.DataDir, "node-id")
	if _, err := os.Stat(fileID); err == nil {
		rawID, err := ioutil.ReadFile(fileID)
		if err != nil {
			return err
		}

		nodeID := strings.TrimSpace(string(rawID))
		nodeID = strings.ToLower(nodeID)
		if _, err := uuid.ParseUUID(nodeID); err != nil {
			return err
		}

		config.NodeID = types.NodeID(nodeID)
	}

	// If we still don't have a valid node ID, make one.
	if config.NodeID == "" {
		id, err := a.makeNodeID()
		if err != nil {
			return err
		}
		if err := lib.EnsurePath(fileID, false); err != nil {
			return err
		}
		if err := ioutil.WriteFile(fileID, []byte(id), 0600); err != nil {
			return err
		}

		config.NodeID = types.NodeID(id)
	}
	return nil
}

// setupBaseKeyrings configures the LAN and WAN keyrings.
func (a *Agent) setupBaseKeyrings(config *consul.Config) error {
	// If the keyring file is disabled then just poke the provided key
	// into the in-memory keyring.
	federationEnabled := config.SerfWANConfig != nil
	if a.config.DisableKeyringFile {
		if a.config.EncryptKey == "" {
			return nil
		}

		keys := []string{a.config.EncryptKey}
		if err := loadKeyring(config.SerfLANConfig, keys); err != nil {
			return err
		}
		if a.config.ServerMode && federationEnabled {
			if err := loadKeyring(config.SerfWANConfig, keys); err != nil {
				return err
			}
		}
		return nil
	}

	// Otherwise, we need to deal with the keyring files.
	fileLAN := filepath.Join(a.config.DataDir, SerfLANKeyring)
	fileWAN := filepath.Join(a.config.DataDir, SerfWANKeyring)

	if a.config.EncryptKey == "" {
		goto LOAD
	}
	if _, err := os.Stat(fileLAN); err != nil {
		if err := initKeyring(fileLAN, a.config.EncryptKey); err != nil {
			return err
		}
	}
	if a.config.ServerMode && federationEnabled {
		if _, err := os.Stat(fileWAN); err != nil {
			if err := initKeyring(fileWAN, a.config.EncryptKey); err != nil {
				return err
			}
		}
	}

LOAD:
	if _, err := os.Stat(fileLAN); err == nil {
		config.SerfLANConfig.KeyringFile = fileLAN
	}
	if err := loadKeyringFile(config.SerfLANConfig); err != nil {
		return err
	}
	if a.config.ServerMode && federationEnabled {
		if _, err := os.Stat(fileWAN); err == nil {
			config.SerfWANConfig.KeyringFile = fileWAN
		}
		if err := loadKeyringFile(config.SerfWANConfig); err != nil {
			return err
		}
	}

	return nil
}

// setupKeyrings is used to initialize and load keyrings during agent startup.
func (a *Agent) setupKeyrings(config *consul.Config) error {
	// First set up the LAN and WAN keyrings.
	if err := a.setupBaseKeyrings(config); err != nil {
		return err
	}

	// If there's no LAN keyring then there's nothing else to set up for
	// any segments.
	lanKeyring := config.SerfLANConfig.MemberlistConfig.Keyring
	if lanKeyring == nil {
		return nil
	}

	// Copy the initial state of the LAN keyring into each segment config.
	// Segments don't have their own keyring file, they rely on the LAN
	// holding the state so things can't get out of sync.
	k, pk := lanKeyring.GetKeys(), lanKeyring.GetPrimaryKey()
	for _, segment := range config.Segments {
		keyring, err := memberlist.NewKeyring(k, pk)
		if err != nil {
			return err
		}
		segment.SerfConfig.MemberlistConfig.Keyring = keyring
	}
	return nil
}

// registerEndpoint registers a handler for the consul RPC server
// under a unique name while making it accessible under the provided
// name. This allows overwriting handlers for the golang net/rpc
// service which does not allow this.
func (a *Agent) registerEndpoint(name string, handler interface{}) error {
	srv, ok := a.delegate.(*consul.Server)
	if !ok {
		panic("agent must be a server")
	}
	realname := fmt.Sprintf("%s-%d", name, time.Now().UnixNano())
	a.endpointsLock.Lock()
	a.endpoints[name] = realname
	a.endpointsLock.Unlock()
	return srv.RegisterEndpoint(realname, handler)
}

// RPC is used to make an RPC call to the Consul servers
// This allows the agent to implement the Consul.Interface
func (a *Agent) RPC(method string, args interface{}, reply interface{}) error {
	a.endpointsLock.RLock()
	// fast path: only translate if there are overrides
	if len(a.endpoints) > 0 {
		p := strings.SplitN(method, ".", 2)
		if e := a.endpoints[p[0]]; e != "" {
			method = e + "." + p[1]
		}
	}
	a.endpointsLock.RUnlock()
	return a.delegate.RPC(method, args, reply)
}

// SnapshotRPC performs the requested snapshot RPC against the Consul server in
// a streaming manner. The contents of in will be read and passed along as the
// payload, and the response message will determine the error status, and any
// return payload will be written to out.
func (a *Agent) SnapshotRPC(args *structs.SnapshotRequest, in io.Reader, out io.Writer,
	replyFn structs.SnapshotReplyFn) error {
	return a.delegate.SnapshotRPC(args, in, out, replyFn)
}

// Leave is used to prepare the agent for a graceful shutdown
func (a *Agent) Leave() error {
	return a.delegate.Leave()
}

// ShutdownAgent is used to hard stop the agent. Should be preceded by
// Leave to do it gracefully. Should be followed by ShutdownEndpoints to
// terminate the HTTP and DNS servers as well.
func (a *Agent) ShutdownAgent() error {
	a.shutdownLock.Lock()
	defer a.shutdownLock.Unlock()

	if a.shutdown {
		return nil
	}
	a.logger.Println("[INFO] agent: Requesting shutdown")

	// Stop all the checks
	a.checkLock.Lock()
	defer a.checkLock.Unlock()
	for _, chk := range a.checkMonitors {
		chk.Stop()
	}
	for _, chk := range a.checkTTLs {
		chk.Stop()
	}
	for _, chk := range a.checkHTTPs {
		chk.Stop()
	}
	for _, chk := range a.checkTCPs {
		chk.Stop()
	}
	for _, chk := range a.checkGRPCs {
		chk.Stop()
	}
	for _, chk := range a.checkDockers {
		chk.Stop()
	}

	var err error
	if a.delegate != nil {
		err = a.delegate.Shutdown()
		if _, ok := a.delegate.(*consul.Server); ok {
			a.logger.Print("[INFO] agent: consul server down")
		} else {
			a.logger.Print("[INFO] agent: consul client down")
		}
	}

	pidErr := a.deletePid()
	if pidErr != nil {
		a.logger.Println("[WARN] agent: could not delete pid file ", pidErr)
	}

	a.logger.Println("[INFO] agent: shutdown complete")
	a.shutdown = true
	close(a.shutdownCh)
	return err
}

// ShutdownEndpoints terminates the HTTP and DNS servers. Should be
// preceded by ShutdownAgent.
func (a *Agent) ShutdownEndpoints() {
	a.shutdownLock.Lock()
	defer a.shutdownLock.Unlock()

	if len(a.dnsServers) == 0 && len(a.httpServers) == 0 {
		return
	}

	for _, srv := range a.dnsServers {
		a.logger.Printf("[INFO] agent: Stopping DNS server %s (%s)", srv.Server.Addr, srv.Server.Net)
		srv.Shutdown()
	}
	a.dnsServers = nil

	for _, srv := range a.httpServers {
		a.logger.Printf("[INFO] agent: Stopping %s server %s (%s)", strings.ToUpper(srv.proto), srv.ln.Addr().String(), srv.ln.Addr().Network())
		ctx, cancel := context.WithTimeout(context.Background(), time.Second)
		defer cancel()
		srv.Shutdown(ctx)
		if ctx.Err() == context.DeadlineExceeded {
			a.logger.Printf("[WARN] agent: Timeout stopping %s server %s (%s)", strings.ToUpper(srv.proto), srv.ln.Addr().String(), srv.ln.Addr().Network())
		}
	}
	a.httpServers = nil

	a.logger.Println("[INFO] agent: Waiting for endpoints to shut down")
	a.wgServers.Wait()
	a.logger.Print("[INFO] agent: Endpoints down")
}

// ReloadCh is used to return a channel that can be
// used for triggering reloads and returning a response.
func (a *Agent) ReloadCh() chan chan error {
	return a.reloadCh
}

// RetryJoinCh is a channel that transports errors
// from the retry join process.
func (a *Agent) RetryJoinCh() <-chan error {
	return a.retryJoinCh
}

// ShutdownCh is used to return a channel that can be
// selected to wait for the agent to perform a shutdown.
func (a *Agent) ShutdownCh() <-chan struct{} {
	return a.shutdownCh
}

// JoinLAN is used to have the agent join a LAN cluster
func (a *Agent) JoinLAN(addrs []string) (n int, err error) {
	a.logger.Printf("[INFO] agent: (LAN) joining: %v", addrs)
	n, err = a.delegate.JoinLAN(addrs)
	a.logger.Printf("[INFO] agent: (LAN) joined: %d Err: %v", n, err)
	if err == nil && a.joinLANNotifier != nil {
		if notifErr := a.joinLANNotifier.Notify(systemd.Ready); notifErr != nil {
			a.logger.Printf("[DEBUG] agent: systemd notify failed: %v", notifErr)
		}
	}
	return
}

// JoinWAN is used to have the agent join a WAN cluster
func (a *Agent) JoinWAN(addrs []string) (n int, err error) {
	a.logger.Printf("[INFO] agent: (WAN) joining: %v", addrs)
	if srv, ok := a.delegate.(*consul.Server); ok {
		n, err = srv.JoinWAN(addrs)
	} else {
		err = fmt.Errorf("Must be a server to join WAN cluster")
	}
	a.logger.Printf("[INFO] agent: (WAN) joined: %d Err: %v", n, err)
	return
}

// ForceLeave is used to remove a failed node from the cluster
func (a *Agent) ForceLeave(node string) (err error) {
	a.logger.Printf("[INFO] agent: Force leaving node: %v", node)
	err = a.delegate.RemoveFailedNode(node)
	if err != nil {
		a.logger.Printf("[WARN] agent: Failed to remove node: %v", err)
	}
	return err
}

// LocalMember is used to return the local node
func (a *Agent) LocalMember() serf.Member {
	return a.delegate.LocalMember()
}

// LANMembers is used to retrieve the LAN members
func (a *Agent) LANMembers() []serf.Member {
	return a.delegate.LANMembers()
}

// WANMembers is used to retrieve the WAN members
func (a *Agent) WANMembers() []serf.Member {
	if srv, ok := a.delegate.(*consul.Server); ok {
		return srv.WANMembers()
	}
	return nil
}

// StartSync is called once Services and Checks are registered.
// This is called to prevent a race between clients and the anti-entropy routines
func (a *Agent) StartSync() {
	go a.sync.Run()
	a.logger.Printf("[INFO] agent: started state syncer")
}

// PauseSync is used to pause anti-entropy while bulk changes are make
func (a *Agent) PauseSync() {
	a.sync.Pause()
}

// ResumeSync is used to unpause anti-entropy after bulk changes are make
func (a *Agent) ResumeSync() {
	a.sync.Resume()
}

// GetLANCoordinate returns the coordinates of this node in the local pools
// (assumes coordinates are enabled, so check that before calling).
func (a *Agent) GetLANCoordinate() (lib.CoordinateSet, error) {
	return a.delegate.GetLANCoordinate()
}

// sendCoordinate is a long-running loop that periodically sends our coordinate
// to the server. Closing the agent's shutdownChannel will cause this to exit.
func (a *Agent) sendCoordinate() {
OUTER:
	for {
		rate := a.config.SyncCoordinateRateTarget
		min := a.config.SyncCoordinateIntervalMin
		intv := lib.RateScaledInterval(rate, min, len(a.LANMembers()))
		intv = intv + lib.RandomStagger(intv)

		select {
		case <-time.After(intv):
			members := a.LANMembers()
			grok, err := consul.CanServersUnderstandProtocol(members, 3)
			if err != nil {
				a.logger.Printf("[ERR] agent: Failed to check servers: %s", err)
				continue
			}
			if !grok {
				a.logger.Printf("[DEBUG] agent: Skipping coordinate updates until servers are upgraded")
				continue
			}

			cs, err := a.GetLANCoordinate()
			if err != nil {
				a.logger.Printf("[ERR] agent: Failed to get coordinate: %s", err)
				continue
			}

			for segment, coord := range cs {
				req := structs.CoordinateUpdateRequest{
					Datacenter:   a.config.Datacenter,
					Node:         a.config.NodeName,
					Segment:      segment,
					Coord:        coord,
					WriteRequest: structs.WriteRequest{Token: a.tokens.AgentToken()},
				}
				var reply struct{}
				if err := a.RPC("Coordinate.Update", &req, &reply); err != nil {
					if acl.IsErrPermissionDenied(err) {
						a.logger.Printf("[WARN] agent: Coordinate update blocked by ACLs")
					} else {
						a.logger.Printf("[ERR] agent: Coordinate update error: %v", err)
					}
					continue OUTER
				}
			}
		case <-a.shutdownCh:
			return
		}
	}
}

// reapServicesInternal does a single pass, looking for services to reap.
func (a *Agent) reapServicesInternal() {
	reaped := make(map[string]bool)
	for checkID, cs := range a.State.CriticalCheckStates() {
		serviceID := cs.Check.ServiceID

		// There's nothing to do if there's no service.
		if serviceID == "" {
			continue
		}

		// There might be multiple checks for one service, so
		// we don't need to reap multiple times.
		if reaped[serviceID] {
			continue
		}

		// See if there's a timeout.
		// todo(fs): this looks fishy... why is there another data structure in the agent with its own lock?
		a.checkLock.Lock()
		timeout := a.checkReapAfter[checkID]
		a.checkLock.Unlock()

		// Reap, if necessary. We keep track of which service
		// this is so that we won't try to remove it again.
		if timeout > 0 && cs.CriticalFor() > timeout {
			reaped[serviceID] = true
			a.RemoveService(serviceID, true)
			a.logger.Printf("[INFO] agent: Check %q for service %q has been critical for too long; deregistered service",
				checkID, serviceID)
		}
	}
}

// reapServices is a long running goroutine that looks for checks that have been
// critical too long and deregisters their associated services.
func (a *Agent) reapServices() {
	for {
		select {
		case <-time.After(a.config.CheckReapInterval):
			a.reapServicesInternal()

		case <-a.shutdownCh:
			return
		}
	}

}

// persistedService is used to wrap a service definition and bundle it
// with an ACL token so we can restore both at a later agent start.
type persistedService struct {
	Token   string
	Service *structs.NodeService
}

// persistService saves a service definition to a JSON file in the data dir
func (a *Agent) persistService(service *structs.NodeService) error {
	svcPath := filepath.Join(a.config.DataDir, servicesDir, stringHash(service.ID))

	wrapped := persistedService{
		Token:   a.State.ServiceToken(service.ID),
		Service: service,
	}
	encoded, err := json.Marshal(wrapped)
	if err != nil {
		return err
	}

	return writeFileAtomic(svcPath, encoded)
}

// purgeService removes a persisted service definition file from the data dir
func (a *Agent) purgeService(serviceID string) error {
	svcPath := filepath.Join(a.config.DataDir, servicesDir, stringHash(serviceID))
	if _, err := os.Stat(svcPath); err == nil {
		return os.Remove(svcPath)
	}
	return nil
}

// persistCheck saves a check definition to the local agent's state directory
func (a *Agent) persistCheck(check *structs.HealthCheck, chkType *structs.CheckType) error {
	checkPath := filepath.Join(a.config.DataDir, checksDir, checkIDHash(check.CheckID))

	// Create the persisted check
	wrapped := persistedCheck{
		Check:   check,
		ChkType: chkType,
		Token:   a.State.CheckToken(check.CheckID),
	}

	encoded, err := json.Marshal(wrapped)
	if err != nil {
		return err
	}

	return writeFileAtomic(checkPath, encoded)
}

// purgeCheck removes a persisted check definition file from the data dir
func (a *Agent) purgeCheck(checkID types.CheckID) error {
	checkPath := filepath.Join(a.config.DataDir, checksDir, checkIDHash(checkID))
	if _, err := os.Stat(checkPath); err == nil {
		return os.Remove(checkPath)
	}
	return nil
}

// writeFileAtomic writes the given contents to a temporary file in the same
// directory, does an fsync and then renames the file to its real path
func writeFileAtomic(path string, contents []byte) error {
	uuid, err := uuid.GenerateUUID()
	if err != nil {
		return err
	}
	tempPath := fmt.Sprintf("%s-%s.tmp", path, uuid)

	if err := os.MkdirAll(filepath.Dir(path), 0700); err != nil {
		return err
	}
	fh, err := os.OpenFile(tempPath, os.O_CREATE|os.O_WRONLY|os.O_TRUNC, 0600)
	if err != nil {
		return err
	}
	if _, err := fh.Write(contents); err != nil {
		fh.Close()
		os.Remove(tempPath)
		return err
	}
	if err := fh.Sync(); err != nil {
		fh.Close()
		os.Remove(tempPath)
		return err
	}
	if err := fh.Close(); err != nil {
		os.Remove(tempPath)
		return err
	}
	if err := os.Rename(tempPath, path); err != nil {
		os.Remove(tempPath)
		return err
	}
	return nil
}

// AddService is used to add a service entry.
// This entry is persistent and the agent will make a best effort to
// ensure it is registered
func (a *Agent) AddService(service *structs.NodeService, chkTypes []*structs.CheckType, persist bool, token string) error {
	if service.Service == "" {
		return fmt.Errorf("Service name missing")
	}
	if service.ID == "" && service.Service != "" {
		service.ID = service.Service
	}
	for _, check := range chkTypes {
		if err := check.Validate(); err != nil {
			return fmt.Errorf("Check is not valid: %v", err)
		}
	}

	// Warn if the service name is incompatible with DNS
	if InvalidDnsRe.MatchString(service.Service) {
		a.logger.Printf("[WARN] agent: Service name %q will not be discoverable "+
			"via DNS due to invalid characters. Valid characters include "+
			"all alpha-numerics and dashes.", service.Service)
	} else if len(service.Service) > MaxDNSLabelLength {
		a.logger.Printf("[WARN] agent: Service name %q will not be discoverable "+
			"via DNS due to it being too long. Valid lengths are between "+
			"1 and 63 bytes.", service.Service)
	}

	// Warn if any tags are incompatible with DNS
	for _, tag := range service.Tags {
		if InvalidDnsRe.MatchString(tag) {
			a.logger.Printf("[DEBUG] agent: Service tag %q will not be discoverable "+
				"via DNS due to invalid characters. Valid characters include "+
				"all alpha-numerics and dashes.", tag)
		} else if len(tag) > MaxDNSLabelLength {
			a.logger.Printf("[DEBUG] agent: Service tag %q will not be discoverable "+
				"via DNS due to it being too long. Valid lengths are between "+
				"1 and 63 bytes.", tag)
		}
	}

	// Pause the service syncs during modification
	a.PauseSync()
	defer a.ResumeSync()

	// Take a snapshot of the current state of checks (if any), and
	// restore them before resuming anti-entropy.
	snap := a.snapshotCheckState()
	defer a.restoreCheckState(snap)

	// Add the service
	a.State.AddService(service, token)

	// Persist the service to a file
	if persist && !a.config.DevMode {
		if err := a.persistService(service); err != nil {
			return err
		}
	}

	// Create an associated health check
	for i, chkType := range chkTypes {
		checkID := string(chkType.CheckID)
		if checkID == "" {
			checkID = fmt.Sprintf("service:%s", service.ID)
			if len(chkTypes) > 1 {
				checkID += fmt.Sprintf(":%d", i+1)
			}
		}
		name := chkType.Name
		if name == "" {
			name = fmt.Sprintf("Service '%s' check", service.Service)
		}
		check := &structs.HealthCheck{
			Node:        a.config.NodeName,
			CheckID:     types.CheckID(checkID),
			Name:        name,
			Status:      api.HealthCritical,
			Notes:       chkType.Notes,
			ServiceID:   service.ID,
			ServiceName: service.Service,
			ServiceTags: service.Tags,
		}
		if chkType.Status != "" {
			check.Status = chkType.Status
		}
		if err := a.AddCheck(check, chkType, persist, token); err != nil {
			return err
		}
	}
	return nil
}

// RemoveService is used to remove a service entry.
// The agent will make a best effort to ensure it is deregistered
func (a *Agent) RemoveService(serviceID string, persist bool) error {
	// Validate ServiceID
	if serviceID == "" {
		return fmt.Errorf("ServiceID missing")
	}

	// Remove service immediately
	if err := a.State.RemoveService(serviceID); err != nil {
		a.logger.Printf("[WARN] agent: Failed to deregister service %q: %s", serviceID, err)
		return nil
	}

	// Remove the service from the data dir
	if persist {
		if err := a.purgeService(serviceID); err != nil {
			return err
		}
	}

	// Deregister any associated health checks
	for checkID, check := range a.State.Checks() {
		if check.ServiceID != serviceID {
			continue
		}
		if err := a.RemoveCheck(checkID, persist); err != nil {
			return err
		}
	}

	log.Printf("[DEBUG] agent: removed service %q", serviceID)
	return nil
}

// AddCheck is used to add a health check to the agent.
// This entry is persistent and the agent will make a best effort to
// ensure it is registered. The Check may include a CheckType which
// is used to automatically update the check status
func (a *Agent) AddCheck(check *structs.HealthCheck, chkType *structs.CheckType, persist bool, token string) error {
	if check.CheckID == "" {
		return fmt.Errorf("CheckID missing")
	}

	if chkType != nil {
		if err := chkType.Validate(); err != nil {
			return fmt.Errorf("Check is not valid: %v", err)
		}

		if chkType.IsScript() && !a.config.EnableScriptChecks {
			return fmt.Errorf("Scripts are disabled on this agent; to enable, configure 'enable_script_checks' to true")
		}
	}

	if check.ServiceID != "" {
		s := a.State.Service(check.ServiceID)
		if s == nil {
			return fmt.Errorf("ServiceID %q does not exist", check.ServiceID)
		}
		check.ServiceName = s.Service
		check.ServiceTags = s.Tags
	}

	a.checkLock.Lock()
	defer a.checkLock.Unlock()

	// Check if already registered
	if chkType != nil {
		switch {

		case chkType.IsTTL():
			if existing, ok := a.checkTTLs[check.CheckID]; ok {
				existing.Stop()
				delete(a.checkTTLs, check.CheckID)
			}

			ttl := &checks.CheckTTL{
				Notify:  a.State,
				CheckID: check.CheckID,
				TTL:     chkType.TTL,
				Logger:  a.logger,
			}

			// Restore persisted state, if any
			if err := a.loadCheckState(check); err != nil {
				a.logger.Printf("[WARN] agent: failed restoring state for check %q: %s",
					check.CheckID, err)
			}

			ttl.Start()
			a.checkTTLs[check.CheckID] = ttl

		case chkType.IsHTTP():
			if existing, ok := a.checkHTTPs[check.CheckID]; ok {
				existing.Stop()
				delete(a.checkHTTPs, check.CheckID)
			}
			if chkType.Interval < checks.MinInterval {
				a.logger.Println(fmt.Sprintf("[WARN] agent: check '%s' has interval below minimum of %v",
					check.CheckID, checks.MinInterval))
				chkType.Interval = checks.MinInterval
			}

			tlsClientConfig, err := a.setupTLSClientConfig(chkType.TLSSkipVerify)
			if err != nil {
				return fmt.Errorf("Failed to set up TLS: %v", err)
			}

			http := &checks.CheckHTTP{
				Notify:          a.State,
				CheckID:         check.CheckID,
				HTTP:            chkType.HTTP,
				Header:          chkType.Header,
				Method:          chkType.Method,
				Interval:        chkType.Interval,
				Timeout:         chkType.Timeout,
				Logger:          a.logger,
				TLSClientConfig: tlsClientConfig,
			}
			http.Start()
			a.checkHTTPs[check.CheckID] = http

		case chkType.IsTCP():
			if existing, ok := a.checkTCPs[check.CheckID]; ok {
				existing.Stop()
				delete(a.checkTCPs, check.CheckID)
			}
			if chkType.Interval < checks.MinInterval {
				a.logger.Println(fmt.Sprintf("[WARN] agent: check '%s' has interval below minimum of %v",
					check.CheckID, checks.MinInterval))
				chkType.Interval = checks.MinInterval
			}

			tcp := &checks.CheckTCP{
				Notify:   a.State,
				CheckID:  check.CheckID,
				TCP:      chkType.TCP,
				Interval: chkType.Interval,
				Timeout:  chkType.Timeout,
				Logger:   a.logger,
			}
			tcp.Start()
			a.checkTCPs[check.CheckID] = tcp

		case chkType.IsGRPC():
			if existing, ok := a.checkGRPCs[check.CheckID]; ok {
				existing.Stop()
				delete(a.checkGRPCs, check.CheckID)
			}
			if chkType.Interval < checks.MinInterval {
				a.logger.Println(fmt.Sprintf("[WARN] agent: check '%s' has interval below minimum of %v",
					check.CheckID, checks.MinInterval))
				chkType.Interval = checks.MinInterval
			}

			var tlsClientConfig *tls.Config
			if chkType.GRPCUseTLS {
				var err error
				tlsClientConfig, err = a.setupTLSClientConfig(chkType.TLSSkipVerify)
				if err != nil {
					return fmt.Errorf("Failed to set up TLS: %v", err)
				}
			}

			grpc := &checks.CheckGRPC{
				Notify:          a.State,
				CheckID:         check.CheckID,
				GRPC:            chkType.GRPC,
				Interval:        chkType.Interval,
				Timeout:         chkType.Timeout,
				Logger:          a.logger,
				TLSClientConfig: tlsClientConfig,
			}
			grpc.Start()
			a.checkGRPCs[check.CheckID] = grpc

		case chkType.IsDocker():
			if existing, ok := a.checkDockers[check.CheckID]; ok {
				existing.Stop()
				delete(a.checkDockers, check.CheckID)
			}
			if chkType.Interval < checks.MinInterval {
				a.logger.Println(fmt.Sprintf("[WARN] agent: check '%s' has interval below minimum of %v",
					check.CheckID, checks.MinInterval))
				chkType.Interval = checks.MinInterval
			}

			if a.dockerClient == nil {
				dc, err := checks.NewDockerClient(os.Getenv("DOCKER_HOST"), checks.BufSize)
				if err != nil {
					a.logger.Printf("[ERR] agent: error creating docker client: %s", err)
					return err
				}
				a.logger.Printf("[DEBUG] agent: created docker client for %s", dc.Host())
				a.dockerClient = dc
			}

			dockerCheck := &checks.CheckDocker{
				Notify:            a.State,
				CheckID:           check.CheckID,
				DockerContainerID: chkType.DockerContainerID,
				Shell:             chkType.Shell,
				ScriptArgs:        chkType.ScriptArgs,
				Interval:          chkType.Interval,
				Logger:            a.logger,
				Client:            a.dockerClient,
			}
			if prev := a.checkDockers[check.CheckID]; prev != nil {
				prev.Stop()
			}
			dockerCheck.Start()
			a.checkDockers[check.CheckID] = dockerCheck

		case chkType.IsMonitor():
			if existing, ok := a.checkMonitors[check.CheckID]; ok {
				existing.Stop()
				delete(a.checkMonitors, check.CheckID)
			}
			if chkType.Interval < checks.MinInterval {
				a.logger.Printf("[WARN] agent: check '%s' has interval below minimum of %v",
					check.CheckID, checks.MinInterval)
				chkType.Interval = checks.MinInterval
			}

			monitor := &checks.CheckMonitor{
				Notify:     a.State,
				CheckID:    check.CheckID,
				ScriptArgs: chkType.ScriptArgs,
				Interval:   chkType.Interval,
				Timeout:    chkType.Timeout,
				Logger:     a.logger,
			}
			monitor.Start()
			a.checkMonitors[check.CheckID] = monitor

		default:
			return fmt.Errorf("Check type is not valid")
		}

		if chkType.DeregisterCriticalServiceAfter > 0 {
			timeout := chkType.DeregisterCriticalServiceAfter
			if timeout < a.config.CheckDeregisterIntervalMin {
				timeout = a.config.CheckDeregisterIntervalMin
				a.logger.Println(fmt.Sprintf("[WARN] agent: check '%s' has deregister interval below minimum of %v",
					check.CheckID, a.config.CheckDeregisterIntervalMin))
			}
			a.checkReapAfter[check.CheckID] = timeout
		} else {
			delete(a.checkReapAfter, check.CheckID)
		}
	}

	// Add to the local state for anti-entropy
	err := a.State.AddCheck(check, token)
	if err != nil {
		a.cancelCheckMonitors(check.CheckID)
		return err
	}

	// Persist the check
	if persist && !a.config.DevMode {
		return a.persistCheck(check, chkType)
	}

	return nil
}

func (a *Agent) setupTLSClientConfig(skipVerify bool) (tlsClientConfig *tls.Config, err error) {
	// We re-use the API client's TLS structure since it
	// closely aligns with Consul's internal configuration.
	tlsConfig := &api.TLSConfig{
		InsecureSkipVerify: skipVerify,
	}
	if a.config.EnableAgentTLSForChecks {
		tlsConfig.Address = a.config.ServerName
		tlsConfig.KeyFile = a.config.KeyFile
		tlsConfig.CertFile = a.config.CertFile
		tlsConfig.CAFile = a.config.CAFile
		tlsConfig.CAPath = a.config.CAPath
	}
	tlsClientConfig, err = api.SetupTLSConfig(tlsConfig)
	return
}

// RemoveCheck is used to remove a health check.
// The agent will make a best effort to ensure it is deregistered
func (a *Agent) RemoveCheck(checkID types.CheckID, persist bool) error {
	// Validate CheckID
	if checkID == "" {
		return fmt.Errorf("CheckID missing")
	}

	// Add to the local state for anti-entropy
	a.State.RemoveCheck(checkID)

	a.checkLock.Lock()
	defer a.checkLock.Unlock()

	a.cancelCheckMonitors(checkID)

	if persist {
		if err := a.purgeCheck(checkID); err != nil {
			return err
		}
		if err := a.purgeCheckState(checkID); err != nil {
			return err
		}
	}
	a.logger.Printf("[DEBUG] agent: removed check %q", checkID)
	return nil
}

func (a *Agent) cancelCheckMonitors(checkID types.CheckID) {
	// Stop any monitors
	delete(a.checkReapAfter, checkID)
	if check, ok := a.checkMonitors[checkID]; ok {
		check.Stop()
		delete(a.checkMonitors, checkID)
	}
	if check, ok := a.checkHTTPs[checkID]; ok {
		check.Stop()
		delete(a.checkHTTPs, checkID)
	}
	if check, ok := a.checkTCPs[checkID]; ok {
		check.Stop()
		delete(a.checkTCPs, checkID)
	}
	if check, ok := a.checkGRPCs[checkID]; ok {
		check.Stop()
		delete(a.checkGRPCs, checkID)
	}
	if check, ok := a.checkTTLs[checkID]; ok {
		check.Stop()
		delete(a.checkTTLs, checkID)
	}
	if check, ok := a.checkDockers[checkID]; ok {
		check.Stop()
		delete(a.checkDockers, checkID)
	}
}

// updateTTLCheck is used to update the status of a TTL check via the Agent API.
func (a *Agent) updateTTLCheck(checkID types.CheckID, status, output string) error {
	a.checkLock.Lock()
	defer a.checkLock.Unlock()

	// Grab the TTL check.
	check, ok := a.checkTTLs[checkID]
	if !ok {
		return fmt.Errorf("CheckID %q does not have associated TTL", checkID)
	}

	// Set the status through CheckTTL to reset the TTL.
	check.SetStatus(status, output)

	// We don't write any files in dev mode so bail here.
	if a.config.DevMode {
		return nil
	}

	// Persist the state so the TTL check can come up in a good state after
	// an agent restart, especially with long TTL values.
	if err := a.persistCheckState(check, status, output); err != nil {
		return fmt.Errorf("failed persisting state for check %q: %s", checkID, err)
	}

	return nil
}

// persistCheckState is used to record the check status into the data dir.
// This allows the state to be restored on a later agent start. Currently
// only useful for TTL based checks.
func (a *Agent) persistCheckState(check *checks.CheckTTL, status, output string) error {
	// Create the persisted state
	state := persistedCheckState{
		CheckID: check.CheckID,
		Status:  status,
		Output:  output,
		Expires: time.Now().Add(check.TTL).Unix(),
	}

	// Encode the state
	buf, err := json.Marshal(state)
	if err != nil {
		return err
	}

	// Create the state dir if it doesn't exist
	dir := filepath.Join(a.config.DataDir, checkStateDir)
	if err := os.MkdirAll(dir, 0700); err != nil {
		return fmt.Errorf("failed creating check state dir %q: %s", dir, err)
	}

	// Write the state to the file
	file := filepath.Join(dir, checkIDHash(check.CheckID))

	// Create temp file in same dir, to make more likely atomic
	tempFile := file + ".tmp"

	// persistCheckState is called frequently, so don't use writeFileAtomic to avoid calling fsync here
	if err := ioutil.WriteFile(tempFile, buf, 0600); err != nil {
		return fmt.Errorf("failed writing temp file %q: %s", tempFile, err)
	}
	if err := os.Rename(tempFile, file); err != nil {
		return fmt.Errorf("failed to rename temp file from %q to %q: %s", tempFile, file, err)
	}

	return nil
}

// loadCheckState is used to restore the persisted state of a check.
func (a *Agent) loadCheckState(check *structs.HealthCheck) error {
	// Try to read the persisted state for this check
	file := filepath.Join(a.config.DataDir, checkStateDir, checkIDHash(check.CheckID))
	buf, err := ioutil.ReadFile(file)
	if err != nil {
		if os.IsNotExist(err) {
			return nil
		}
		return fmt.Errorf("failed reading file %q: %s", file, err)
	}

	// Decode the state data
	var p persistedCheckState
	if err := json.Unmarshal(buf, &p); err != nil {
		a.logger.Printf("[ERR] agent: failed decoding check state: %s", err)
		return a.purgeCheckState(check.CheckID)
	}

	// Check if the state has expired
	if time.Now().Unix() >= p.Expires {
		a.logger.Printf("[DEBUG] agent: check state expired for %q, not restoring", check.CheckID)
		return a.purgeCheckState(check.CheckID)
	}

	// Restore the fields from the state
	check.Output = p.Output
	check.Status = p.Status
	return nil
}

// purgeCheckState is used to purge the state of a check from the data dir
func (a *Agent) purgeCheckState(checkID types.CheckID) error {
	file := filepath.Join(a.config.DataDir, checkStateDir, checkIDHash(checkID))
	err := os.Remove(file)
	if os.IsNotExist(err) {
		return nil
	}
	return err
}

func (a *Agent) GossipEncrypted() bool {
	return a.delegate.Encrypted()
}

// Stats is used to get various debugging state from the sub-systems
func (a *Agent) Stats() map[string]map[string]string {
	stats := a.delegate.Stats()
	stats["agent"] = map[string]string{
		"check_monitors": strconv.Itoa(len(a.checkMonitors)),
		"check_ttls":     strconv.Itoa(len(a.checkTTLs)),
	}
	for k, v := range a.State.Stats() {
		stats["agent"][k] = v
	}

	revision := a.config.Revision
	if len(revision) > 8 {
		revision = revision[:8]
	}
	stats["build"] = map[string]string{
		"revision":   revision,
		"version":    a.config.Version,
		"prerelease": a.config.VersionPrerelease,
	}
	return stats
}

// storePid is used to write out our PID to a file if necessary
func (a *Agent) storePid() error {
	// Quit fast if no pidfile
	pidPath := a.config.PidFile
	if pidPath == "" {
		return nil
	}

	// Open the PID file
	pidFile, err := os.OpenFile(pidPath, os.O_CREATE|os.O_WRONLY|os.O_TRUNC, 0666)
	if err != nil {
		return fmt.Errorf("Could not open pid file: %v", err)
	}
	defer pidFile.Close()

	// Write out the PID
	pid := os.Getpid()
	_, err = pidFile.WriteString(fmt.Sprintf("%d", pid))
	if err != nil {
		return fmt.Errorf("Could not write to pid file: %s", err)
	}
	return nil
}

// deletePid is used to delete our PID on exit
func (a *Agent) deletePid() error {
	// Quit fast if no pidfile
	pidPath := a.config.PidFile
	if pidPath == "" {
		return nil
	}

	stat, err := os.Stat(pidPath)
	if err != nil {
		return fmt.Errorf("Could not remove pid file: %s", err)
	}

	if stat.IsDir() {
		return fmt.Errorf("Specified pid file path is directory")
	}

	err = os.Remove(pidPath)
	if err != nil {
		return fmt.Errorf("Could not remove pid file: %s", err)
	}
	return nil
}

// loadServices will load service definitions from configuration and persisted
// definitions on disk, and load them into the local agent.
func (a *Agent) loadServices(conf *config.RuntimeConfig) error {
	// Register the services from config
	for _, service := range conf.Services {
		ns := service.NodeService()
		chkTypes, err := service.CheckTypes()
		if err != nil {
			return fmt.Errorf("Failed to validate checks for service %q: %v", service.Name, err)
		}
		if err := a.AddService(ns, chkTypes, false, service.Token); err != nil {
			return fmt.Errorf("Failed to register service %q: %v", service.Name, err)
		}
	}

	// Load any persisted services
	svcDir := filepath.Join(a.config.DataDir, servicesDir)
	files, err := ioutil.ReadDir(svcDir)
	if err != nil {
		if os.IsNotExist(err) {
			return nil
		}
		return fmt.Errorf("Failed reading services dir %q: %s", svcDir, err)
	}
	for _, fi := range files {
		// Skip all dirs
		if fi.IsDir() {
			continue
		}

		// Skip all partially written temporary files
		if strings.HasSuffix(fi.Name(), "tmp") {
			a.logger.Printf("[WARN] agent: Ignoring temporary service file %v", fi.Name())
			continue
		}

		// Open the file for reading
		file := filepath.Join(svcDir, fi.Name())
		fh, err := os.Open(file)
		if err != nil {
			return fmt.Errorf("failed opening service file %q: %s", file, err)
		}

		// Read the contents into a buffer
		buf, err := ioutil.ReadAll(fh)
		fh.Close()
		if err != nil {
			return fmt.Errorf("failed reading service file %q: %s", file, err)
		}

		// Try decoding the service definition
		var p persistedService
		if err := json.Unmarshal(buf, &p); err != nil {
			// Backwards-compatibility for pre-0.5.1 persisted services
			if err := json.Unmarshal(buf, &p.Service); err != nil {
				a.logger.Printf("[ERR] agent: Failed decoding service file %q: %s", file, err)
				continue
			}
		}
		serviceID := p.Service.ID

		if a.State.Service(serviceID) != nil {
			// Purge previously persisted service. This allows config to be
			// preferred over services persisted from the API.
			a.logger.Printf("[DEBUG] agent: service %q exists, not restoring from %q",
				serviceID, file)
			if err := a.purgeService(serviceID); err != nil {
				return fmt.Errorf("failed purging service %q: %s", serviceID, err)
			}
		} else {
			a.logger.Printf("[DEBUG] agent: restored service definition %q from %q",
				serviceID, file)
			if err := a.AddService(p.Service, nil, false, p.Token); err != nil {
				return fmt.Errorf("failed adding service %q: %s", serviceID, err)
			}
		}
	}

	return nil
}

// unloadServices will deregister all services.
func (a *Agent) unloadServices() error {
	for id := range a.State.Services() {
		if err := a.RemoveService(id, false); err != nil {
			return fmt.Errorf("Failed deregistering service '%s': %v", id, err)
		}
	}
	return nil
}

// loadChecks loads check definitions and/or persisted check definitions from
// disk and re-registers them with the local agent.
func (a *Agent) loadChecks(conf *config.RuntimeConfig) error {
	// Register the checks from config
	for _, check := range conf.Checks {
		health := check.HealthCheck(conf.NodeName)
		chkType := check.CheckType()
		if err := a.AddCheck(health, chkType, false, check.Token); err != nil {
			return fmt.Errorf("Failed to register check '%s': %v %v", check.Name, err, check)
		}
	}

	// Load any persisted checks
	checkDir := filepath.Join(a.config.DataDir, checksDir)
	files, err := ioutil.ReadDir(checkDir)
	if err != nil {
		if os.IsNotExist(err) {
			return nil
		}
		return fmt.Errorf("Failed reading checks dir %q: %s", checkDir, err)
	}
	for _, fi := range files {
		// Ignore dirs - we only care about the check definition files
		if fi.IsDir() {
			continue
		}

		// Open the file for reading
		file := filepath.Join(checkDir, fi.Name())
		fh, err := os.Open(file)
		if err != nil {
			return fmt.Errorf("Failed opening check file %q: %s", file, err)
		}

		// Read the contents into a buffer
		buf, err := ioutil.ReadAll(fh)
		fh.Close()
		if err != nil {
			return fmt.Errorf("failed reading check file %q: %s", file, err)
		}

		// Decode the check
		var p persistedCheck
		if err := json.Unmarshal(buf, &p); err != nil {
			a.logger.Printf("[ERR] agent: Failed decoding check file %q: %s", file, err)
			continue
		}
		checkID := p.Check.CheckID

		if a.State.Check(checkID) != nil {
			// Purge previously persisted check. This allows config to be
			// preferred over persisted checks from the API.
			a.logger.Printf("[DEBUG] agent: check %q exists, not restoring from %q",
				checkID, file)
			if err := a.purgeCheck(checkID); err != nil {
				return fmt.Errorf("Failed purging check %q: %s", checkID, err)
			}
		} else {
			// Default check to critical to avoid placing potentially unhealthy
			// services into the active pool
			p.Check.Status = api.HealthCritical

			if err := a.AddCheck(p.Check, p.ChkType, false, p.Token); err != nil {
				// Purge the check if it is unable to be restored.
				a.logger.Printf("[WARN] agent: Failed to restore check %q: %s",
					checkID, err)
				if err := a.purgeCheck(checkID); err != nil {
					return fmt.Errorf("Failed purging check %q: %s", checkID, err)
				}
			}
			a.logger.Printf("[DEBUG] agent: restored health check %q from %q",
				p.Check.CheckID, file)
		}
	}

	return nil
}

// unloadChecks will deregister all checks known to the local agent.
func (a *Agent) unloadChecks() error {
	for id := range a.State.Checks() {
		if err := a.RemoveCheck(id, false); err != nil {
			return fmt.Errorf("Failed deregistering check '%s': %s", id, err)
		}
	}
	return nil
}

// snapshotCheckState is used to snapshot the current state of the health
// checks. This is done before we reload our checks, so that we can properly
// restore into the same state.
func (a *Agent) snapshotCheckState() map[types.CheckID]*structs.HealthCheck {
	return a.State.Checks()
}

// restoreCheckState is used to reset the health state based on a snapshot.
// This is done after we finish the reload to avoid any unnecessary flaps
// in health state and potential session invalidations.
func (a *Agent) restoreCheckState(snap map[types.CheckID]*structs.HealthCheck) {
	for id, check := range snap {
		a.State.UpdateCheck(id, check.Status, check.Output)
	}
}

// loadMetadata loads node metadata fields from the agent config and
// updates them on the local agent.
func (a *Agent) loadMetadata(conf *config.RuntimeConfig) error {
	meta := map[string]string{}
	for k, v := range conf.NodeMeta {
		meta[k] = v
	}
	meta[structs.MetaSegmentKey] = conf.SegmentName
	return a.State.LoadMetadata(meta)
}

// unloadMetadata resets the local metadata state
func (a *Agent) unloadMetadata() {
	a.State.UnloadMetadata()
}

// serviceMaintCheckID returns the ID of a given service's maintenance check
func serviceMaintCheckID(serviceID string) types.CheckID {
	return types.CheckID(structs.ServiceMaintPrefix + serviceID)
}

// EnableServiceMaintenance will register a false health check against the given
// service ID with critical status. This will exclude the service from queries.
func (a *Agent) EnableServiceMaintenance(serviceID, reason, token string) error {
	service, ok := a.State.Services()[serviceID]
	if !ok {
		return fmt.Errorf("No service registered with ID %q", serviceID)
	}

	// Check if maintenance mode is not already enabled
	checkID := serviceMaintCheckID(serviceID)
	if _, ok := a.State.Checks()[checkID]; ok {
		return nil
	}

	// Use default notes if no reason provided
	if reason == "" {
		reason = defaultServiceMaintReason
	}

	// Create and register the critical health check
	check := &structs.HealthCheck{
		Node:        a.config.NodeName,
		CheckID:     checkID,
		Name:        "Service Maintenance Mode",
		Notes:       reason,
		ServiceID:   service.ID,
		ServiceName: service.Service,
		Status:      api.HealthCritical,
	}
	a.AddCheck(check, nil, true, token)
	a.logger.Printf("[INFO] agent: Service %q entered maintenance mode", serviceID)

	return nil
}

// DisableServiceMaintenance will deregister the fake maintenance mode check
// if the service has been marked as in maintenance.
func (a *Agent) DisableServiceMaintenance(serviceID string) error {
	if _, ok := a.State.Services()[serviceID]; !ok {
		return fmt.Errorf("No service registered with ID %q", serviceID)
	}

	// Check if maintenance mode is enabled
	checkID := serviceMaintCheckID(serviceID)
	if _, ok := a.State.Checks()[checkID]; !ok {
		return nil
	}

	// Deregister the maintenance check
	a.RemoveCheck(checkID, true)
	a.logger.Printf("[INFO] agent: Service %q left maintenance mode", serviceID)

	return nil
}

// EnableNodeMaintenance places a node into maintenance mode.
func (a *Agent) EnableNodeMaintenance(reason, token string) {
	// Ensure node maintenance is not already enabled
	if _, ok := a.State.Checks()[structs.NodeMaint]; ok {
		return
	}

	// Use a default notes value
	if reason == "" {
		reason = defaultNodeMaintReason
	}

	// Create and register the node maintenance check
	check := &structs.HealthCheck{
		Node:    a.config.NodeName,
		CheckID: structs.NodeMaint,
		Name:    "Node Maintenance Mode",
		Notes:   reason,
		Status:  api.HealthCritical,
	}
	a.AddCheck(check, nil, true, token)
	a.logger.Printf("[INFO] agent: Node entered maintenance mode")
}

// DisableNodeMaintenance removes a node from maintenance mode
func (a *Agent) DisableNodeMaintenance() {
	if _, ok := a.State.Checks()[structs.NodeMaint]; !ok {
		return
	}
	a.RemoveCheck(structs.NodeMaint, true)
	a.logger.Printf("[INFO] agent: Node left maintenance mode")
}

func (a *Agent) loadLimits(conf *config.RuntimeConfig) {
	a.config.RPCRateLimit = conf.RPCRateLimit
	a.config.RPCMaxBurst = conf.RPCMaxBurst
}

func (a *Agent) ReloadConfig(newCfg *config.RuntimeConfig) error {
	// Bulk update the services and checks
	a.PauseSync()
	defer a.ResumeSync()

	// Snapshot the current state, and restore it afterwards
	snap := a.snapshotCheckState()
	defer a.restoreCheckState(snap)

	// First unload all checks, services, and metadata. This lets us begin the reload
	// with a clean slate.
	if err := a.unloadServices(); err != nil {
		return fmt.Errorf("Failed unloading services: %s", err)
	}
	if err := a.unloadChecks(); err != nil {
		return fmt.Errorf("Failed unloading checks: %s", err)
	}
	a.unloadMetadata()

	// Reload service/check definitions and metadata.
	if err := a.loadServices(newCfg); err != nil {
		return fmt.Errorf("Failed reloading services: %s", err)
	}
	if err := a.loadChecks(newCfg); err != nil {
		return fmt.Errorf("Failed reloading checks: %s", err)
	}
	if err := a.loadMetadata(newCfg); err != nil {
		return fmt.Errorf("Failed reloading metadata: %s", err)
	}

	if err := a.reloadWatches(newCfg); err != nil {
		return fmt.Errorf("Failed reloading watches: %v", err)
	}

	a.loadLimits(newCfg)

	// create the config for the rpc server/client
	consulCfg, err := a.consulConfig()
	if err != nil {
		return err
	}

	if err := a.delegate.ReloadConfig(consulCfg); err != nil {
		return err
	}

	// Update filtered metrics
	metrics.UpdateFilter(newCfg.TelemetryAllowedPrefixes, newCfg.TelemetryBlockedPrefixes)

	a.State.SetDiscardCheckOutput(newCfg.DiscardCheckOutput)

	return nil
}<|MERGE_RESOLUTION|>--- conflicted
+++ resolved
@@ -73,11 +73,8 @@
 	SnapshotRPC(args *structs.SnapshotRequest, in io.Reader, out io.Writer, replyFn structs.SnapshotReplyFn) error
 	Shutdown() error
 	Stats() map[string]map[string]string
-<<<<<<< HEAD
 	ReloadConfig(config *consul.Config) error
-=======
 	enterpriseDelegate
->>>>>>> 6e9cbeec
 }
 
 // notifier is called after a successful JoinLAN.
@@ -1851,6 +1848,11 @@
 					check.CheckID, checks.MinInterval))
 				chkType.Interval = checks.MinInterval
 			}
+			if chkType.Script != "" {
+				a.logger.Printf("[WARN] agent: check %q has the 'script' field, which has been deprecated "+
+					"and replaced with the 'args' field. See https://www.consul.io/docs/agent/checks.html",
+					check.CheckID)
+			}
 
 			if a.dockerClient == nil {
 				dc, err := checks.NewDockerClient(os.Getenv("DOCKER_HOST"), checks.BufSize)
@@ -1887,6 +1889,11 @@
 				a.logger.Printf("[WARN] agent: check '%s' has interval below minimum of %v",
 					check.CheckID, checks.MinInterval)
 				chkType.Interval = checks.MinInterval
+			}
+			if chkType.Script != "" {
+				a.logger.Printf("[WARN] agent: check %q has the 'script' field, which has been deprecated "+
+					"and replaced with the 'args' field. See https://www.consul.io/docs/agent/checks.html",
+					check.CheckID)
 			}
 
 			monitor := &checks.CheckMonitor{
